--- conflicted
+++ resolved
@@ -9,11 +9,7 @@
 import optax
 from flax.linen import initializers
 
-<<<<<<< HEAD
-from craftax.craftax_classic.constants import OBS_DIM, Action, BlockType
-=======
 from craftax.craftax_classic.constants import OBS_DIM, Action
->>>>>>> ef9eac78
 from craftax.craftax_classic.envs.craftax_state import EnvParams, StaticEnvParams
 from craftax.craftax_classic.envs.craftax_symbolic_env import (
     CraftaxClassicSymbolicEnvShareStats,
@@ -462,81 +458,6 @@
             aux_input = jnp.concatenate([one_hot_actions, hidden], axis=2)
             predicted_future_obs = cast(
                 jax.Array, self.aux.apply(aux_params, aux_input)
-<<<<<<< HEAD
-            )
-            # we stack 21 7*9 maps for each block and mob
-            # predictions of current player stats
-            # TODO: Maybe also use cross entropy on block maps?
-            map_offset = get_flat_map_obs_shape(True, self.static_params.num_players)
-            pred_curr_player_map = predicted_future_obs[..., :map_offset].reshape(
-                predicted_future_obs.shape[:-1] + OBS_DIM + (-1,)
-            )
-            true_curr_player_map = mb_future_obs[0][..., :map_offset].reshape(
-                mb_future_obs[0].shape[:-1] + OBS_DIM + (-1,)
-            )
-            pred_block_map = pred_curr_player_map[..., : len(BlockType)]
-            true_block_map = true_curr_player_map[..., : len(BlockType)]
-            block_map_loss = (
-                jnp.mean(
-                    jnp.sum(
-                        optax.losses.softmax_cross_entropy(
-                            pred_block_map, true_block_map
-                        )
-                    )
-                )
-            )
-            # Represents other maps of curr player, which can overlap, so it is not one-hot
-            pred_map_other = pred_curr_player_map[..., len(BlockType) :].reshape(
-                predicted_future_obs.shape[:-1] + (-1,)
-            )
-            # prediction of rest of player info
-            pred_curr_player_rest = jnp.concatenate(
-                [
-                    pred_map_other,
-                    predicted_future_obs[..., map_offset : mb_future_obs[0].shape[-1]],
-                ],
-                axis=-1,
-            )
-            true_map_other = true_curr_player_map[..., len(BlockType) :].reshape(
-                mb_future_obs[0].shape[:-1] + (-1,)
-            )
-            true_curr_player_rest = jnp.concatenate(
-                [
-                    true_map_other,
-                    mb_future_obs[0][..., map_offset : mb_future_obs[0].shape[-1]],
-                ],
-                axis=-1,
-            )
-            player_stat_loss = jnp.mean(
-                jnp.square(pred_curr_player_rest - true_curr_player_rest)
-            )
-            player_loss = block_map_loss * player_stat_loss
-
-            pred_other_player = predicted_future_obs[
-                ..., -np.prod(self.observation_space.spaces[1].shape) :  # pyright: ignore
-            ].reshape(mb_future_obs[1].shape)
-
-            # Computation of loss predicting other players
-            # map error is treated as a categorical cross entropy problem
-            pred_other_player_map = pred_other_player[..., : np.prod(OBS_DIM)]
-            true_other_player_map = mb_future_obs[1][..., : np.prod(OBS_DIM)]
-            location_loss = optax.losses.softmax_cross_entropy(
-                pred_other_player_map, true_other_player_map
-            )
-            location_loss = jnp.mean(jnp.sum(location_loss))
-
-            pred_other_player_intrinsics = pred_other_player[..., np.prod(OBS_DIM)]
-            true_other_player_intrinsics = mb_future_obs[1][..., np.prod(OBS_DIM)]
-            other_player_intrinsics_loss = (
-                jnp.mean(
-                    jnp.square(
-                        pred_other_player_intrinsics - true_other_player_intrinsics
-                    )
-                )
-            )
-
-            aux_loss = player_loss + location_loss + other_player_intrinsics_loss
-=======
             )
             # we stack 21 7*9 maps for each block and mob
             # predictions of current player stats
@@ -601,7 +522,6 @@
             other_player_intrinsics_loss = jnp.mean(
                 jnp.square(pred_other_player_intrinsics - true_other_player_intrinsics)
             )
->>>>>>> ef9eac78
 
             # aux_loss = player_loss + location_loss + other_player_intrinsics_loss
             aux_loss = location_loss + other_player_intrinsics_loss
